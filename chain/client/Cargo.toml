[package]
name = "near-client"
version = "0.1.0"
authors = ["Near Inc <hello@nearprotocol.com>"]
edition = "2018"

[dependencies]
ansi_term = "0.11.0"
actix = "0.8.1"
futures = "0.1"
chrono = { version = "0.4.4", features = ["serde"] }
kvdb = "0.1"
log = "0.4"
rand = "0.6.5"
borsh = "0.2.2"
serde = { version = "1.0", features = ["derive"] }
serde_derive = "1.0"
serde_json = "1.0"
<<<<<<< HEAD
=======
lazy_static = "1.4"

>>>>>>> 731fa47b
sysinfo = "0.9.0"
cached = "0.9.0"

<<<<<<< HEAD
=======
borsh = "0.2.5"
>>>>>>> 731fa47b

near-crypto = { path = "../../core/crypto" }
near-primitives = { path = "../../core/primitives" }
near-store = { path = "../../core/store" }
near-metrics = { path = "../../core/metrics" }
near-chain = { path = "../chain" }
near-network = { path = "../network" }
near-pool = { path = "../pool" }
near-chunks = { path = "../chunks" }
near-telemetry = { path = "../telemetry" }

[features]
# if enabled, we assert in most situations that are impossible unless some byzantine behavior is observed.
byzantine_asserts = ["near-chain/byzantine_asserts"]
expensive_tests = []<|MERGE_RESOLUTION|>--- conflicted
+++ resolved
@@ -16,18 +16,10 @@
 serde = { version = "1.0", features = ["derive"] }
 serde_derive = "1.0"
 serde_json = "1.0"
-<<<<<<< HEAD
-=======
-lazy_static = "1.4"
-
->>>>>>> 731fa47b
 sysinfo = "0.9.0"
 cached = "0.9.0"
 
-<<<<<<< HEAD
-=======
 borsh = "0.2.5"
->>>>>>> 731fa47b
 
 near-crypto = { path = "../../core/crypto" }
 near-primitives = { path = "../../core/primitives" }
