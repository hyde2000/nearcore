--- conflicted
+++ resolved
@@ -318,185 +318,6 @@
     let csv_file_mutex = Arc::new(Mutex::new(csv_file));
     maybe_add_to_csv(&csv_file_mutex, "Height,Hash,Author,#Tx,#Receipt,Timestamp,GasUsed,ChunkPresent,#ProcessedDelayedReceipts,#DelayedReceipts");
 
-<<<<<<< HEAD
-    let processed_blocks_cnt = AtomicU64::new(0);
-    let processed_blocks_timestamp = AtomicU64::new(timestamp());
-    let skipped_blocks = AtomicU64::new(0);
-
-    let all_blocks = end_height - start_height;
-
-    (start_height..=end_height).into_iter().for_each(|height| {
-            let mut chain_store = ChainStore::new(store.clone(), genesis.config.genesis_height);
-            let block_hash = match chain_store.get_block_hash_by_height(height) {
-                Ok(block_hash) => block_hash,
-                Err(_) => {
-                    // Skipping block because it's not available in ChainStore.
-                    inc_and_report_progress(&processed_blocks_cnt, &processed_blocks_timestamp, all_blocks, &skipped_blocks);
-                    return;
-                },
-            };
-            let block = chain_store.get_block(&block_hash).unwrap().clone();
-            let shard_uid =
-                runtime_adapter.shard_id_to_uid(shard_id, block.header().epoch_id()).unwrap();
-            assert!(block.chunks().len() > 0);
-            let mut existing_chunk_extra = None;
-            let mut prev_chunk_extra = None;
-            let mut num_tx = 0;
-            let mut num_receipt = 0;
-            let chunk_present: bool;
-
-            let block_author = runtime_adapter.get_block_producer(block.header().epoch_id(), block.header().height()).unwrap();
-
-            let apply_result = if *block.header().prev_hash() == CryptoHash::default() {
-                if verbose_output {
-                    println!("Skipping the genesis block #{}.", height);
-                }
-                inc_and_report_progress(&processed_blocks_cnt,&processed_blocks_timestamp, all_blocks, &skipped_blocks);
-                return;
-            } else if block.chunks()[shard_id as usize].height_included() == height {
-                chunk_present = true;
-                let res_existing_chunk_extra = chain_store.get_chunk_extra(&block_hash, &shard_uid);
-                assert!(res_existing_chunk_extra.is_ok(), "Can't get existing chunk extra for block #{}", height);
-                existing_chunk_extra = Some(res_existing_chunk_extra.unwrap().clone());
-                let chunk = chain_store
-                    .get_chunk(&block.chunks()[shard_id as usize].chunk_hash())
-                    .unwrap()
-                    .clone();
-
-                let prev_block = match chain_store.get_block(block.header().prev_hash()) {
-                    Ok(prev_block) => prev_block.clone(),
-                    Err(_) => {
-                        if verbose_output {
-                            println!("Skipping applying block #{} because the previous block is unavailable and I can't determine the gas_price to use.", height);
-                        }
-                        maybe_add_to_csv(&csv_file_mutex, &format!("{},{},{},,,{},,{},,", height, block_hash, block_author, block.header().raw_timestamp(), chunk_present));
-                        inc_and_report_progress(&processed_blocks_cnt, &processed_blocks_timestamp, all_blocks, &skipped_blocks);
-                        return;
-                    },
-                };
-
-                let mut chain_store_update = ChainStoreUpdate::new(&mut chain_store);
-                let receipt_proof_response = chain_store_update
-                    .get_incoming_receipts_for_shard(
-                        shard_id,
-                        block_hash,
-                        prev_block.chunks()[shard_id as usize].height_included(),
-                    )
-                    .unwrap();
-                let receipts = collect_receipts_from_response(&receipt_proof_response);
-
-                let chunk_inner = chunk.cloned_header().take_inner();
-                let is_first_block_with_chunk_of_version =
-                    check_if_block_is_first_with_chunk_of_version(
-                        &mut chain_store,
-                        runtime_adapter.as_ref(),
-                        block.header().prev_hash(),
-                        shard_id,
-                    )
-                        .unwrap();
-
-                num_receipt = receipts.len();
-                num_tx = chunk.transactions().len();
-                if only_contracts {
-                    let mut has_contracts = false;
-                    for tx in chunk.transactions() {
-                        for action in &tx.transaction.actions {
-                            has_contracts = has_contracts || match action {
-                                Action::FunctionCall(_) | Action::DeployContract(_) => true,
-                                _ => {
-                                    false
-                                }
-                            }
-                        }
-                    }
-                    if !has_contracts {
-                        skipped_blocks.fetch_add(1, Ordering::Relaxed);
-                        return
-                    }
-                }
-                runtime_adapter
-                    .apply_transactions(
-                        shard_id,
-                        chunk_inner.prev_state_root(),
-                        height,
-                        block.header().raw_timestamp(),
-                        block.header().prev_hash(),
-                        block.hash(),
-                        &receipts,
-                        chunk.transactions(),
-                        chunk_inner.validator_proposals(),
-                        prev_block.header().gas_price(),
-                        chunk_inner.gas_limit(),
-                        block.header().challenges_result(),
-                        *block.header().random_value(),
-                        true,
-                        is_first_block_with_chunk_of_version,
-                        None,
-                    )
-                    .unwrap()
-            } else {
-                chunk_present = false;
-                let chunk_extra = chain_store.get_chunk_extra(block.header().prev_hash(), &shard_uid).unwrap().clone();
-                prev_chunk_extra = Some(chunk_extra.clone());
-
-                runtime_adapter
-                    .apply_transactions(
-                        shard_id,
-                        chunk_extra.state_root(),
-                        block.header().height(),
-                        block.header().raw_timestamp(),
-                        block.header().prev_hash(),
-                        block.hash(),
-                        &[],
-                        &[],
-                        chunk_extra.validator_proposals(),
-                        block.header().gas_price(),
-                        chunk_extra.gas_limit(),
-                        block.header().challenges_result(),
-                        *block.header().random_value(),
-                        false,
-                        false,
-                        None,
-                    )
-                    .unwrap()
-            };
-
-            eprintln!("{:?}", apply_result.outcomes);
-            let (outcome_root, _) =
-                ApplyTransactionResult::compute_outcomes_proof(&apply_result.outcomes);
-            let chunk_extra = ChunkExtra::new(
-                &apply_result.new_root,
-                outcome_root,
-                apply_result.validator_proposals,
-                apply_result.total_gas_burnt,
-                genesis.config.gas_limit,
-                apply_result.total_balance_burnt,
-            );
-
-            // let state_update = runtime_adapter.get_tries().new_trie_update(shard_uid, *chunk_extra.state_root());
-            let delayed_indices: Option<DelayedReceiptIndices> = None; //get::<DelayedReceiptIndices>(&state_update, &TrieKey::DelayedReceiptIndices).unwrap();
-
-        match existing_chunk_extra {
-            Some(existing_chunk_extra) => {
-                if verbose_output {
-                    println!("block_height: {}, block_hash: {}\nchunk_extra: {:#?}\nexisting_chunk_extra: {:#?}\noutcomes: {:#?}", height, block_hash, chunk_extra, existing_chunk_extra, apply_result.outcomes);
-                }
-                if !smart_equals(&existing_chunk_extra, &chunk_extra) {
-                    // assert!(false, "Got a different ChunkExtra:\nblock_height: {}, block_hash: {}\nchunk_extra: {:#?}\nexisting_chunk_extra: {:#?}\nnew outcomes: {:#?}\n\nold outcomes: {:#?}\n", height, block_hash, chunk_extra, existing_chunk_extra, apply_result.outcomes, old_outcomes(store.clone(), &apply_result.outcomes));
-                }
-            },
-            None => {
-                assert!(prev_chunk_extra.is_some());
-                assert!(apply_result.outcomes.is_empty());
-                if verbose_output {
-                    println!("block_height: {}, block_hash: {}\nchunk_extra: {:#?}\nprev_chunk_extra: {:#?}\noutcomes: {:#?}", height, block_hash, chunk_extra, prev_chunk_extra, apply_result.outcomes);
-                }
-            },
-        };
-        maybe_add_to_csv(&csv_file_mutex, &format!("{},{},{},{},{},{},{},{},{},{}", height, block_hash, block_author, num_tx, num_receipt, block.header().raw_timestamp(), apply_result.total_gas_burnt, chunk_present, apply_result.processed_delayed_receipts.len(), delayed_indices.map_or(0,|d|d.next_available_index-d.first_index)));
-        inc_and_report_progress(&processed_blocks_cnt, &processed_blocks_timestamp, all_blocks, &skipped_blocks);
-    });
-=======
     let range = start_height..=end_height;
     let progress_reporter = ProgressReporter {
         cnt: AtomicU64::new(0),
@@ -523,7 +344,6 @@
     } else {
         range.into_par_iter().for_each(process_height);
     }
->>>>>>> 6f9aea99
 
     println!(
         "No differences found after applying chunks in the range {}..={} for shard_id {}",
