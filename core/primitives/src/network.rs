use std::borrow::Borrow;
use std::convert::{Into, TryFrom, TryInto};
use std::fmt;
use std::fmt::{Display, Formatter};
use std::hash::{Hash, Hasher};
use std::iter::FromIterator;
use std::net::SocketAddr;

use crate::hash::CryptoHash;
use crate::types::{AccountId, PeerId};
use crate::utils::to_string_value;

#[derive(Clone, Debug, Serialize, Deserialize)]
pub struct PeerAddr {
    pub id: PeerId,
    pub addr: SocketAddr,
}

impl PeerAddr {
    pub fn parse(addr_id: &str) -> Result<Self, Box<std::error::Error>> {
        let addr_id: Vec<_> = addr_id.split('/').collect();
        let (addr, id) = (addr_id[0], addr_id[1]);
        Ok(PeerAddr {
            id: id.to_string().try_into()?,
            addr: addr
                .parse::<SocketAddr>()
                .map_err(|e| format!("Error parsing address {:?}: {:?}", addr, e))?,
        })
    }
}

impl Display for PeerAddr {
    fn fmt(&self, f: &mut Formatter) -> Result<(), std::fmt::Error> {
        write!(f, "{}/{}", self.addr, self.id)
    }
}

impl TryFrom<PeerInfo> for PeerAddr {
    type Error = Box<std::error::Error>;

    fn try_from(peer_info: PeerInfo) -> Result<Self, Self::Error> {
        match peer_info.addr {
            Some(addr) => Ok(PeerAddr { id: peer_info.id, addr }),
            None => Err(format!("PeerInfo {:?} doesn't have an address", peer_info).into()),
        }
    }
}

/// Info about the peer. If peer is an authority then we also know its account id.
#[derive(Clone, Debug, Serialize, Deserialize)]
pub struct PeerInfo {
    pub id: PeerId,
    pub addr: Option<SocketAddr>,
    pub account_id: Option<AccountId>,
}

impl PeerInfo {
    pub fn addr_port(&self) -> Option<u16> {
        self.addr.map(|addr| addr.port())
    }
}

impl PartialEq for PeerInfo {
    fn eq(&self, other: &Self) -> bool {
        self.id == other.id
    }
}

impl Hash for PeerInfo {
    fn hash<H: Hasher>(&self, state: &mut H) {
        self.id.hash(state);
    }
}

impl Eq for PeerInfo {}

impl fmt::Display for PeerInfo {
    fn fmt(&self, f: &mut fmt::Formatter) -> fmt::Result {
        if let Some(acc) = self.account_id.as_ref() {
            write!(f, "({}, {:?}, {})", self.id, self.addr, acc)
        } else {
            write!(f, "({}, {:?})", self.id, self.addr)
        }
    }
}

impl Borrow<PeerId> for PeerInfo {
    fn borrow(&self) -> &PeerId {
        &self.id
    }
}

impl From<PeerAddr> for PeerInfo {
    fn from(node_addr: PeerAddr) -> Self {
        PeerInfo { id: node_addr.id, addr: Some(node_addr.addr), account_id: None }
    }
}

<<<<<<< HEAD
impl TryFrom<network_proto::PeerInfo> for PeerInfo {
    type Error = Box<std::error::Error>;

    fn try_from(proto: network_proto::PeerInfo) -> Result<Self, Self::Error> {
        let addr = proto.addr.into_option().and_then(|s| s.value.parse::<SocketAddr>().ok());
        let account_id = proto.account_id.into_option().map(|s| s.value);
        Ok(PeerInfo { id: CryptoHash::try_from(proto.id)?, addr, account_id })
    }
}

impl From<PeerInfo> for network_proto::PeerInfo {
    fn from(peer_info: PeerInfo) -> network_proto::PeerInfo {
        let id = peer_info.id;
        let addr = SingularPtrField::from_option(
            peer_info.addr.map(|s| to_string_value(format!("{}", s))),
        );
        let account_id = SingularPtrField::from_option(peer_info.account_id.map(to_string_value));
        network_proto::PeerInfo {
            id: id.into(),
            addr,
            account_id,
            cached_size: Default::default(),
            unknown_fields: Default::default(),
        }
    }
}

=======
>>>>>>> e58a1c88
pub type PeersInfo = Vec<PeerInfo>;

#[derive(PartialEq, Eq, Clone, Debug, Serialize, Deserialize)]
pub struct Handshake {
    /// Protocol version.
    pub version: u32,
    /// Sender's peer id.
    pub peer_id: PeerId,
    /// Sender's listening addr.
    pub listen_port: Option<u16>,
    /// Sender's information about known peers.
    pub peers_info: PeersInfo,
<<<<<<< HEAD
}

impl TryFrom<network_proto::Handshake> for Handshake {
    type Error = Box<std::error::Error>;

    fn try_from(proto: network_proto::Handshake) -> Result<Self, Self::Error> {
        let account_id = proto.account_id.into_option().map(|s| s.value);
        let listen_port = proto.listen_port.into_option().map(|v| v.value as u16);
        let peers_info =
            proto.peers_info.into_iter().map(TryInto::try_into).collect::<Result<Vec<_>, _>>()?;
        Ok(Handshake {
            version: proto.version,
            peer_id: proto.peer_id.try_into()?,
            listen_port,
            peers_info,
        })
    }
}

impl From<Handshake> for network_proto::Handshake {
    fn from(hand_shake: Handshake) -> network_proto::Handshake {
        let account_id = SingularPtrField::from_option(hand_shake.account_id.map(to_string_value));
        let listen_port = SingularPtrField::from_option(hand_shake.listen_port.map(|v| {
            let mut res = UInt32Value::new();
            res.set_value(u32::from(v));
            res
        }));
        network_proto::Handshake {
            version: hand_shake.version,
            peer_id: hand_shake.peer_id.into(),
            peers_info: RepeatedField::from_iter(
                hand_shake.peers_info.into_iter().map(std::convert::Into::into),
            ),
            account_id,
            listen_port,
            cached_size: Default::default(),
            unknown_fields: Default::default(),
        }
    }
=======
>>>>>>> e58a1c88
}<|MERGE_RESOLUTION|>--- conflicted
+++ resolved
@@ -96,36 +96,6 @@
     }
 }
 
-<<<<<<< HEAD
-impl TryFrom<network_proto::PeerInfo> for PeerInfo {
-    type Error = Box<std::error::Error>;
-
-    fn try_from(proto: network_proto::PeerInfo) -> Result<Self, Self::Error> {
-        let addr = proto.addr.into_option().and_then(|s| s.value.parse::<SocketAddr>().ok());
-        let account_id = proto.account_id.into_option().map(|s| s.value);
-        Ok(PeerInfo { id: CryptoHash::try_from(proto.id)?, addr, account_id })
-    }
-}
-
-impl From<PeerInfo> for network_proto::PeerInfo {
-    fn from(peer_info: PeerInfo) -> network_proto::PeerInfo {
-        let id = peer_info.id;
-        let addr = SingularPtrField::from_option(
-            peer_info.addr.map(|s| to_string_value(format!("{}", s))),
-        );
-        let account_id = SingularPtrField::from_option(peer_info.account_id.map(to_string_value));
-        network_proto::PeerInfo {
-            id: id.into(),
-            addr,
-            account_id,
-            cached_size: Default::default(),
-            unknown_fields: Default::default(),
-        }
-    }
-}
-
-=======
->>>>>>> e58a1c88
 pub type PeersInfo = Vec<PeerInfo>;
 
 #[derive(PartialEq, Eq, Clone, Debug, Serialize, Deserialize)]
@@ -138,46 +108,4 @@
     pub listen_port: Option<u16>,
     /// Sender's information about known peers.
     pub peers_info: PeersInfo,
-<<<<<<< HEAD
-}
-
-impl TryFrom<network_proto::Handshake> for Handshake {
-    type Error = Box<std::error::Error>;
-
-    fn try_from(proto: network_proto::Handshake) -> Result<Self, Self::Error> {
-        let account_id = proto.account_id.into_option().map(|s| s.value);
-        let listen_port = proto.listen_port.into_option().map(|v| v.value as u16);
-        let peers_info =
-            proto.peers_info.into_iter().map(TryInto::try_into).collect::<Result<Vec<_>, _>>()?;
-        Ok(Handshake {
-            version: proto.version,
-            peer_id: proto.peer_id.try_into()?,
-            listen_port,
-            peers_info,
-        })
-    }
-}
-
-impl From<Handshake> for network_proto::Handshake {
-    fn from(hand_shake: Handshake) -> network_proto::Handshake {
-        let account_id = SingularPtrField::from_option(hand_shake.account_id.map(to_string_value));
-        let listen_port = SingularPtrField::from_option(hand_shake.listen_port.map(|v| {
-            let mut res = UInt32Value::new();
-            res.set_value(u32::from(v));
-            res
-        }));
-        network_proto::Handshake {
-            version: hand_shake.version,
-            peer_id: hand_shake.peer_id.into(),
-            peers_info: RepeatedField::from_iter(
-                hand_shake.peers_info.into_iter().map(std::convert::Into::into),
-            ),
-            account_id,
-            listen_port,
-            cached_size: Default::default(),
-            unknown_fields: Default::default(),
-        }
-    }
-=======
->>>>>>> e58a1c88
 }