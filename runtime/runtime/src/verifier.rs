use near_crypto::key_conversion::is_valid_staking_key;
use near_primitives::runtime::get_insufficient_storage_stake;
use near_primitives::{
    access_key::AccessKeyPermission,
    config::VMLimitConfig,
    errors::{
        ActionsValidationError, InvalidAccessKeyError, InvalidTxError, ReceiptValidationError,
        RuntimeError,
    },
    receipt::{ActionReceipt, DataReceipt, Receipt, ReceiptEnum},
    transaction::{
        Action, AddKeyAction, DeleteAccountAction, DeployContractAction, FunctionCallAction,
        SignedTransaction, StakeAction,
    },
    types::Balance,
    version::ProtocolVersion,
};
use near_runtime_utils::is_valid_account_id;
use near_store::{
    get_access_key, get_account, set_access_key, set_account, StorageError, TrieUpdate,
};

use crate::config::{total_prepaid_gas, tx_cost, TransactionCost};
use crate::VerificationResult;
use near_primitives::checked_feature;
use near_primitives::runtime::config::RuntimeConfig;
use near_primitives::types::BlockHeight;

/// Validates the transaction without using the state. It allows any node to validate a
/// transaction before forwarding it to the node that tracks the `signer_id` account.
pub fn validate_transaction(
    config: &RuntimeConfig,
    gas_price: Balance,
    signed_transaction: &SignedTransaction,
    verify_signature: bool,
    current_protocol_version: ProtocolVersion,
) -> Result<TransactionCost, RuntimeError> {
    let transaction = &signed_transaction.transaction;
    let signer_id = &transaction.signer_id;
    if !is_valid_account_id(&signer_id) {
        return Err(InvalidTxError::InvalidSignerId { signer_id: signer_id.clone() }.into());
    }
    if !is_valid_account_id(&transaction.receiver_id) {
        return Err(InvalidTxError::InvalidReceiverId {
            receiver_id: transaction.receiver_id.clone(),
        }
        .into());
    }

    if verify_signature
        && !signed_transaction
            .signature
            .verify(signed_transaction.get_hash().as_ref(), &transaction.public_key)
    {
        return Err(InvalidTxError::InvalidSignature.into());
    }

    #[cfg(feature = "protocol_feature_tx_size_limit")]
    {
        let transaction_size = signed_transaction.get_size();
        let max_transaction_size = config.wasm_config.limit_config.max_transaction_size;
        if transaction_size > max_transaction_size {
            return Err(InvalidTxError::TransactionSizeExceeded {
                size: transaction_size,
                limit: max_transaction_size,
            }
            .into());
        }
    }

    validate_actions(&config.wasm_config.limit_config, &transaction.actions)
        .map_err(|e| InvalidTxError::ActionsValidation(e))?;

    let sender_is_receiver = &transaction.receiver_id == signer_id;

    tx_cost(
        &config.transaction_costs,
        &transaction,
        gas_price,
        sender_is_receiver,
        current_protocol_version,
    )
    .map_err(|_| InvalidTxError::CostOverflow.into())
}

/// Verifies the signed transaction on top of given state, charges transaction fees
/// and balances, and updates the state for the used account and access keys.
pub fn verify_and_charge_transaction(
    config: &RuntimeConfig,
    state_update: &mut TrieUpdate,
    gas_price: Balance,
    signed_transaction: &SignedTransaction,
    verify_signature: bool,
    #[allow(unused)] block_height: Option<BlockHeight>,
    current_protocol_version: ProtocolVersion,
) -> Result<VerificationResult, RuntimeError> {
    let TransactionCost { gas_burnt, gas_remaining, receipt_gas_price, total_cost, burnt_amount } =
        validate_transaction(
            config,
            gas_price,
            signed_transaction,
            verify_signature,
            current_protocol_version,
        )?;
    let transaction = &signed_transaction.transaction;
    let signer_id = &transaction.signer_id;

    let mut signer = match get_account(state_update, signer_id)? {
        Some(signer) => signer,
        None => {
            return Err(InvalidTxError::SignerDoesNotExist { signer_id: signer_id.clone() }.into());
        }
    };
    let mut access_key = match get_access_key(state_update, &signer_id, &transaction.public_key)? {
        Some(access_key) => access_key,
        None => {
            return Err(InvalidTxError::InvalidAccessKeyError(
                InvalidAccessKeyError::AccessKeyNotFound {
                    account_id: signer_id.clone(),
                    public_key: transaction.public_key.clone(),
                },
            )
            .into());
        }
    };

    if transaction.nonce <= access_key.nonce {
        return Err(InvalidTxError::InvalidNonce {
            tx_nonce: transaction.nonce,
            ak_nonce: access_key.nonce,
        }
        .into());
    }
<<<<<<< HEAD
    checked_feature!(
        "protocol_feature_access_key_nonce_range",
        AccessKeyNonceRange,
        current_protocol_version,
        {
            if let Some(height) = block_height {
                let upper_bound = height
                    * near_primitives::access_key::AccessKey::ACCESS_KEY_NONCE_RANGE_MULTIPLIER;
                if transaction.nonce >= upper_bound {
                    return Err(InvalidTxError::NonceTooLarge {
                        tx_nonce: transaction.nonce,
                        upper_bound,
                    }
                    .into());
=======
    if checked_feature!("stable", AccessKeyNonceRange, current_protocol_version) {
        if let Some(height) = block_height {
            let upper_bound =
                height * near_primitives::account::AccessKey::ACCESS_KEY_NONCE_RANGE_MULTIPLIER;
            if transaction.nonce >= upper_bound {
                return Err(InvalidTxError::NonceTooLarge {
                    tx_nonce: transaction.nonce,
                    upper_bound,
>>>>>>> 2ca2684a
                }
                .into());
            }
        }
    };

    access_key.nonce = transaction.nonce;

    signer.set_amount(signer.amount().checked_sub(total_cost).ok_or_else(|| {
        InvalidTxError::NotEnoughBalance {
            signer_id: signer_id.clone(),
            balance: signer.amount(),
            cost: total_cost,
        }
    })?);

    if let AccessKeyPermission::FunctionCall(ref mut function_call_permission) =
        access_key.permission
    {
        if let Some(ref mut allowance) = function_call_permission.allowance {
            *allowance = allowance.checked_sub(total_cost).ok_or_else(|| {
                InvalidTxError::InvalidAccessKeyError(InvalidAccessKeyError::NotEnoughAllowance {
                    account_id: signer_id.clone(),
                    public_key: transaction.public_key.clone(),
                    allowance: *allowance,
                    cost: total_cost,
                })
            })?;
        }
    }

    match get_insufficient_storage_stake(&signer, &config) {
        Ok(None) => {}
        Ok(Some(amount)) => {
            return Err(InvalidTxError::LackBalanceForState {
                signer_id: signer_id.clone(),
                amount,
            }
            .into())
        }
        Err(err) => {
            return Err(RuntimeError::StorageError(StorageError::StorageInconsistentState(err)))
        }
    };

    if let AccessKeyPermission::FunctionCall(ref function_call_permission) = access_key.permission {
        if transaction.actions.len() != 1 {
            return Err(InvalidTxError::InvalidAccessKeyError(
                InvalidAccessKeyError::RequiresFullAccess,
            )
            .into());
        }
        if let Some(Action::FunctionCall(ref function_call)) = transaction.actions.get(0) {
            if function_call.deposit > 0 {
                return Err(InvalidTxError::InvalidAccessKeyError(
                    InvalidAccessKeyError::DepositWithFunctionCall,
                )
                .into());
            }
            if transaction.receiver_id != function_call_permission.receiver_id {
                return Err(InvalidTxError::InvalidAccessKeyError(
                    InvalidAccessKeyError::ReceiverMismatch {
                        tx_receiver: transaction.receiver_id.clone(),
                        ak_receiver: function_call_permission.receiver_id.clone(),
                    },
                )
                .into());
            }
            if !function_call_permission.method_names.is_empty()
                && function_call_permission
                    .method_names
                    .iter()
                    .all(|method_name| &function_call.method_name != method_name)
            {
                return Err(InvalidTxError::InvalidAccessKeyError(
                    InvalidAccessKeyError::MethodNameMismatch {
                        method_name: function_call.method_name.clone(),
                    },
                )
                .into());
            }
        } else {
            return Err(InvalidTxError::InvalidAccessKeyError(
                InvalidAccessKeyError::RequiresFullAccess,
            )
            .into());
        }
    };

    set_access_key(state_update, signer_id.clone(), transaction.public_key.clone(), &access_key);
    set_account(state_update, signer_id.clone(), &signer);

    Ok(VerificationResult { gas_burnt, gas_remaining, receipt_gas_price, burnt_amount })
}

/// Validates a given receipt. Checks validity of the predecessor and receiver account IDs and
/// the validity of the Action or Data receipt.
pub(crate) fn validate_receipt(
    limit_config: &VMLimitConfig,
    receipt: &Receipt,
) -> Result<(), ReceiptValidationError> {
    if !is_valid_account_id(&receipt.predecessor_id) {
        return Err(ReceiptValidationError::InvalidPredecessorId {
            account_id: receipt.predecessor_id.clone(),
        });
    }
    if !is_valid_account_id(&receipt.receiver_id) {
        return Err(ReceiptValidationError::InvalidReceiverId {
            account_id: receipt.receiver_id.clone(),
        });
    }
    match &receipt.receipt {
        ReceiptEnum::Action(action_receipt) => {
            validate_action_receipt(limit_config, action_receipt)
        }
        ReceiptEnum::Data(data_receipt) => validate_data_receipt(limit_config, data_receipt),
    }
}

/// Validates given ActionReceipt. Checks validity of the signer account ID, validity of all
/// data receiver account IDs, the number of input data dependencies and all actions.
fn validate_action_receipt(
    limit_config: &VMLimitConfig,
    receipt: &ActionReceipt,
) -> Result<(), ReceiptValidationError> {
    if !is_valid_account_id(&receipt.signer_id) {
        return Err(ReceiptValidationError::InvalidSignerId {
            account_id: receipt.signer_id.clone(),
        });
    }
    for data_receiver in &receipt.output_data_receivers {
        if !is_valid_account_id(&data_receiver.receiver_id) {
            return Err(ReceiptValidationError::InvalidDataReceiverId {
                account_id: data_receiver.receiver_id.clone(),
            });
        }
    }
    if receipt.input_data_ids.len() as u64 > limit_config.max_number_input_data_dependencies {
        return Err(ReceiptValidationError::NumberInputDataDependenciesExceeded {
            number_of_input_data_dependencies: receipt.input_data_ids.len() as u64,
            limit: limit_config.max_number_input_data_dependencies,
        });
    }
    validate_actions(limit_config, &receipt.actions)
        .map_err(|e| ReceiptValidationError::ActionsValidation(e))
}

/// Validates given data receipt. Checks validity of the length of the returned data.
fn validate_data_receipt(
    limit_config: &VMLimitConfig,
    receipt: &DataReceipt,
) -> Result<(), ReceiptValidationError> {
    let data_len = receipt.data.as_ref().map(|data| data.len()).unwrap_or(0);
    if data_len as u64 > limit_config.max_length_returned_data {
        return Err(ReceiptValidationError::ReturnedValueLengthExceeded {
            length: data_len as u64,
            limit: limit_config.max_length_returned_data,
        });
    }
    Ok(())
}

/// Validates given actions. Checks limits and validates `account_id` if applicable.
/// Checks that the total number of actions doesn't exceed the limit.
/// Validates each individual action.
/// Checks that the total prepaid gas doesn't exceed the limit.
pub(crate) fn validate_actions(
    limit_config: &VMLimitConfig,
    actions: &[Action],
) -> Result<(), ActionsValidationError> {
    if actions.len() as u64 > limit_config.max_actions_per_receipt {
        return Err(ActionsValidationError::TotalNumberOfActionsExceeded {
            total_number_of_actions: actions.len() as u64,
            limit: limit_config.max_actions_per_receipt,
        });
    }

    let mut iter = actions.iter().peekable();
    while let Some(action) = iter.next() {
        if let Action::DeleteAccount(_) = action {
            if iter.peek().is_some() {
                return Err(ActionsValidationError::DeleteActionMustBeFinal);
            }
        }
        validate_action(limit_config, action)?;
    }

    let total_prepaid_gas =
        total_prepaid_gas(actions).map_err(|_| ActionsValidationError::IntegerOverflow)?;
    if total_prepaid_gas > limit_config.max_total_prepaid_gas {
        return Err(ActionsValidationError::TotalPrepaidGasExceeded {
            total_prepaid_gas,
            limit: limit_config.max_total_prepaid_gas,
        });
    }

    Ok(())
}

/// Validates a single given action. Checks limits and validates `account_id` if applicable.
pub fn validate_action(
    limit_config: &VMLimitConfig,
    action: &Action,
) -> Result<(), ActionsValidationError> {
    match action {
        Action::CreateAccount(_) => Ok(()),
        Action::DeployContract(a) => validate_deploy_contract_action(limit_config, a),
        Action::FunctionCall(a) => validate_function_call_action(limit_config, a),
        Action::Transfer(_) => Ok(()),
        Action::Stake(a) => validate_stake_action(a),
        Action::AddKey(a) => validate_add_key_action(limit_config, a),
        Action::DeleteKey(_) => Ok(()),
        Action::DeleteAccount(a) => validate_delete_account_action(a),
    }
}

/// Validates `DeployContractAction`. Checks that the given contract size doesn't exceed the limit.
fn validate_deploy_contract_action(
    limit_config: &VMLimitConfig,
    action: &DeployContractAction,
) -> Result<(), ActionsValidationError> {
    if action.code.len() as u64 > limit_config.max_contract_size {
        return Err(ActionsValidationError::ContractSizeExceeded {
            size: action.code.len() as u64,
            limit: limit_config.max_contract_size,
        });
    }

    Ok(())
}

/// Validates `FunctionCallAction`. Checks that the method name length doesn't exceed the limit and
/// the length of the arguments doesn't exceed the limit.
fn validate_function_call_action(
    limit_config: &VMLimitConfig,
    action: &FunctionCallAction,
) -> Result<(), ActionsValidationError> {
    if action.gas == 0 {
        return Err(ActionsValidationError::FunctionCallZeroAttachedGas);
    }

    if action.method_name.len() as u64 > limit_config.max_length_method_name {
        return Err(ActionsValidationError::FunctionCallMethodNameLengthExceeded {
            length: action.method_name.len() as u64,
            limit: limit_config.max_length_method_name,
        });
    }

    if action.args.len() as u64 > limit_config.max_arguments_length {
        return Err(ActionsValidationError::FunctionCallArgumentsLengthExceeded {
            length: action.args.len() as u64,
            limit: limit_config.max_arguments_length,
        });
    }

    Ok(())
}

/// Validates `StakeAction`. Checks that the `public_key` is a valid staking key.
fn validate_stake_action(action: &StakeAction) -> Result<(), ActionsValidationError> {
    if !is_valid_staking_key(&action.public_key) {
        return Err(ActionsValidationError::UnsuitableStakingKey {
            public_key: action.public_key.clone(),
        });
    }

    Ok(())
}

/// Validates `AddKeyAction`. If the access key permission is `FunctionCall` checks that the
/// `receiver_id` is a valid account ID, checks the total number of bytes of the method names
/// doesn't exceed the limit and every method name length doesn't exceed the limit.
fn validate_add_key_action(
    limit_config: &VMLimitConfig,
    action: &AddKeyAction,
) -> Result<(), ActionsValidationError> {
    if let AccessKeyPermission::FunctionCall(fc) = &action.access_key.permission {
        if !is_valid_account_id(&fc.receiver_id) {
            return Err(ActionsValidationError::InvalidAccountId {
                account_id: fc.receiver_id.clone(),
            });
        }
        // Checking method name length limits
        let mut total_number_of_bytes = 0;
        for method_name in &fc.method_names {
            let length = method_name.len() as u64;
            if length > limit_config.max_length_method_name {
                return Err(ActionsValidationError::AddKeyMethodNameLengthExceeded {
                    length,
                    limit: limit_config.max_length_method_name,
                });
            }
            // Adding terminating character to the total number of bytes
            total_number_of_bytes += length + 1;
        }
        if total_number_of_bytes > limit_config.max_number_bytes_method_names {
            return Err(ActionsValidationError::AddKeyMethodNamesNumberOfBytesExceeded {
                total_number_of_bytes,
                limit: limit_config.max_number_bytes_method_names,
            });
        }
    }

    Ok(())
}

/// Validates `DeleteAccountAction`. Checks that the `beneficiary_id` is a valid account ID.
fn validate_delete_account_action(
    action: &DeleteAccountAction,
) -> Result<(), ActionsValidationError> {
    if !is_valid_account_id(&action.beneficiary_id) {
        return Err(ActionsValidationError::InvalidAccountId {
            account_id: action.beneficiary_id.clone(),
        });
    }

    Ok(())
}

#[cfg(test)]
mod tests {
    use std::sync::Arc;

    use near_crypto::{InMemorySigner, KeyType, PublicKey, Signer};
    use near_primitives::access_key::{AccessKey, FunctionCallPermission};
    use near_primitives::account::Account;
    use near_primitives::hash::{hash, CryptoHash};
    use near_primitives::receipt::DataReceiver;
    use near_primitives::test_utils::account_new;
    use near_primitives::transaction::{
        CreateAccountAction, DeleteKeyAction, StakeAction, TransferAction,
    };
    use near_primitives::types::{AccountId, Balance, MerkleHash, StateChangeCause};
    use near_primitives::version::PROTOCOL_VERSION;
    use near_store::test_utils::create_tries;
    use testlib::runtime_utils::{alice_account, bob_account, eve_dot_alice_account};

    use super::*;

    /// Initial balance used in tests.
    const TESTING_INIT_BALANCE: Balance = 1_000_000_000 * NEAR_BASE;

    /// One NEAR, divisible by 10^24.
    const NEAR_BASE: Balance = 1_000_000_000_000_000_000_000_000;

    fn setup_common(
        initial_balance: Balance,
        initial_locked: Balance,
        access_key: Option<AccessKey>,
    ) -> (Arc<InMemorySigner>, TrieUpdate, Balance) {
        setup_accounts(vec![(alice_account(), initial_balance, initial_locked, access_key)])
    }

    fn setup_accounts(
        accounts: Vec<(AccountId, Balance, Balance, Option<AccessKey>)>,
    ) -> (Arc<InMemorySigner>, TrieUpdate, Balance) {
        let tries = create_tries();
        let root = MerkleHash::default();

        let account_id = alice_account();
        let signer =
            Arc::new(InMemorySigner::from_seed(&account_id, KeyType::ED25519, &account_id));

        let mut initial_state = tries.new_trie_update(0, root);
        for (account_id, initial_balance, initial_locked, access_key) in accounts {
            let mut initial_account = account_new(initial_balance, hash(&[]));
            initial_account.set_locked(initial_locked);
            set_account(&mut initial_state, account_id.clone(), &initial_account);
            if let Some(access_key) = access_key {
                set_access_key(
                    &mut initial_state,
                    account_id.clone(),
                    signer.public_key(),
                    &access_key,
                );
            }
        }
        initial_state.commit(StateChangeCause::InitialState);
        let trie_changes = initial_state.finalize().unwrap().0;
        let (store_update, root) = tries.apply_all(&trie_changes, 0).unwrap();
        store_update.commit().unwrap();

        (signer, tries.new_trie_update(0, root), 100)
    }

    fn assert_err_both_validations(
        config: &RuntimeConfig,
        state_update: &mut TrieUpdate,
        gas_price: Balance,
        signed_transaction: &SignedTransaction,
        expected_err: RuntimeError,
    ) {
        assert_eq!(
            validate_transaction(&config, gas_price, &signed_transaction, true, PROTOCOL_VERSION)
                .expect_err("expected an error"),
            expected_err,
        );
        assert_eq!(
            verify_and_charge_transaction(
                &config,
                state_update,
                gas_price,
                &signed_transaction,
                true,
                None,
                PROTOCOL_VERSION,
            )
            .expect_err("expected an error"),
            expected_err,
        );
    }

    // Transactions

    #[test]
    fn test_validate_transaction_valid() {
        let config = RuntimeConfig::default();
        let (signer, mut state_update, gas_price) =
            setup_common(TESTING_INIT_BALANCE, 0, Some(AccessKey::full_access()));

        let deposit = 100;
        let transaction = SignedTransaction::send_money(
            1,
            alice_account(),
            bob_account(),
            &*signer,
            deposit,
            CryptoHash::default(),
        );
        validate_transaction(&config, gas_price, &transaction, true, PROTOCOL_VERSION)
            .expect("valid transaction");
        let verification_result = verify_and_charge_transaction(
            &config,
            &mut state_update,
            gas_price,
            &transaction,
            true,
            None,
            PROTOCOL_VERSION,
        )
        .expect("valid transaction");
        // Should not be free. Burning for sending
        assert!(verification_result.gas_burnt > 0);
        // All burned gas goes to the validators at current gas price
        assert_eq!(
            verification_result.burnt_amount,
            Balance::from(verification_result.gas_burnt) * gas_price
        );

        let account = get_account(&state_update, &alice_account()).unwrap().unwrap();
        // Balance is decreased by the (TX fees + transfer balance).
        assert_eq!(
            account.amount(),
            TESTING_INIT_BALANCE
                - Balance::from(verification_result.gas_remaining)
                    * verification_result.receipt_gas_price
                - verification_result.burnt_amount
                - deposit
        );

        let access_key =
            get_access_key(&state_update, &alice_account(), &signer.public_key()).unwrap().unwrap();
        assert_eq!(access_key.nonce, 1);
    }

    #[test]
    fn test_validate_transaction_invalid_signer_id() {
        let config = RuntimeConfig::default();
        let (signer, mut state_update, gas_price) =
            setup_common(TESTING_INIT_BALANCE, 0, Some(AccessKey::full_access()));

        let invalid_account_id = "WHAT?".to_string();
        assert_err_both_validations(
            &config,
            &mut state_update,
            gas_price,
            &SignedTransaction::send_money(
                1,
                invalid_account_id.clone(),
                bob_account(),
                &*signer,
                100,
                CryptoHash::default(),
            ),
            RuntimeError::InvalidTxError(InvalidTxError::InvalidSignerId {
                signer_id: invalid_account_id.clone(),
            }),
        );
    }

    #[test]
    fn test_validate_transaction_invalid_receiver_id() {
        let config = RuntimeConfig::default();
        let (signer, mut state_update, gas_price) =
            setup_common(TESTING_INIT_BALANCE, 0, Some(AccessKey::full_access()));

        let invalid_account_id = "WHAT?".to_string();
        assert_err_both_validations(
            &config,
            &mut state_update,
            gas_price,
            &SignedTransaction::send_money(
                1,
                alice_account(),
                invalid_account_id.clone(),
                &*signer,
                100,
                CryptoHash::default(),
            ),
            RuntimeError::InvalidTxError(InvalidTxError::InvalidReceiverId {
                receiver_id: invalid_account_id,
            }),
        );
    }

    #[test]
    fn test_validate_transaction_invalid_signature() {
        let config = RuntimeConfig::default();
        let (signer, mut state_update, gas_price) =
            setup_common(TESTING_INIT_BALANCE, 0, Some(AccessKey::full_access()));

        let mut tx = SignedTransaction::send_money(
            1,
            alice_account(),
            bob_account(),
            &*signer,
            100,
            CryptoHash::default(),
        );
        tx.signature = signer.sign(CryptoHash::default().as_ref());

        assert_err_both_validations(
            &config,
            &mut state_update,
            gas_price,
            &tx,
            RuntimeError::InvalidTxError(InvalidTxError::InvalidSignature),
        );
    }

    #[test]
    fn test_validate_transaction_invalid_access_key_not_found() {
        let config = RuntimeConfig::default();
        let (bad_signer, mut state_update, gas_price) = setup_common(TESTING_INIT_BALANCE, 0, None);

        assert_eq!(
            verify_and_charge_transaction(
                &config,
                &mut state_update,
                gas_price,
                &SignedTransaction::send_money(
                    1,
                    alice_account(),
                    bob_account(),
                    &*bad_signer,
                    100,
                    CryptoHash::default(),
                ),
                false,
                None,
                PROTOCOL_VERSION,
            )
            .expect_err("expected an error"),
            RuntimeError::InvalidTxError(InvalidTxError::InvalidAccessKeyError(
                InvalidAccessKeyError::AccessKeyNotFound {
                    account_id: alice_account(),
                    public_key: bad_signer.public_key(),
                },
            )),
        );
    }

    #[test]
    fn test_validate_transaction_invalid_bad_action() {
        let mut config = RuntimeConfig::default();
        let (signer, mut state_update, gas_price) =
            setup_common(TESTING_INIT_BALANCE, 0, Some(AccessKey::full_access()));

        config.wasm_config.limit_config.max_total_prepaid_gas = 100;

        assert_err_both_validations(
            &config,
            &mut state_update,
            gas_price,
            &SignedTransaction::from_actions(
                1,
                alice_account(),
                bob_account(),
                &*signer,
                vec![Action::FunctionCall(FunctionCallAction {
                    method_name: "hello".to_string(),
                    args: b"abc".to_vec(),
                    gas: 200,
                    deposit: 0,
                })],
                CryptoHash::default(),
            ),
            RuntimeError::InvalidTxError(InvalidTxError::ActionsValidation(
                ActionsValidationError::TotalPrepaidGasExceeded {
                    total_prepaid_gas: 200,
                    limit: 100,
                },
            )),
        );
    }

    #[test]
    fn test_validate_transaction_invalid_bad_signer() {
        let config = RuntimeConfig::default();
        let (signer, mut state_update, gas_price) =
            setup_common(TESTING_INIT_BALANCE, 0, Some(AccessKey::full_access()));

        assert_eq!(
            verify_and_charge_transaction(
                &config,
                &mut state_update,
                gas_price,
                &SignedTransaction::send_money(
                    1,
                    bob_account(),
                    alice_account(),
                    &*signer,
                    100,
                    CryptoHash::default(),
                ),
                true,
                None,
                PROTOCOL_VERSION,
            )
            .expect_err("expected an error"),
            RuntimeError::InvalidTxError(InvalidTxError::SignerDoesNotExist {
                signer_id: bob_account()
            }),
        );
    }

    #[test]
    fn test_validate_transaction_invalid_bad_nonce() {
        let config = RuntimeConfig::default();
        let (signer, mut state_update, gas_price) = setup_common(
            TESTING_INIT_BALANCE,
            0,
            Some(AccessKey { nonce: 2, permission: AccessKeyPermission::FullAccess }),
        );

        assert_eq!(
            verify_and_charge_transaction(
                &config,
                &mut state_update,
                gas_price,
                &SignedTransaction::send_money(
                    1,
                    alice_account(),
                    bob_account(),
                    &*signer,
                    100,
                    CryptoHash::default(),
                ),
                true,
                None,
                PROTOCOL_VERSION,
            )
            .expect_err("expected an error"),
            RuntimeError::InvalidTxError(InvalidTxError::InvalidNonce { tx_nonce: 1, ak_nonce: 2 }),
        );
    }

    #[test]
    fn test_validate_transaction_invalid_balance_overflow() {
        let config = RuntimeConfig::default();
        let (signer, mut state_update, gas_price) =
            setup_common(TESTING_INIT_BALANCE, 0, Some(AccessKey::full_access()));

        assert_err_both_validations(
            &config,
            &mut state_update,
            gas_price,
            &SignedTransaction::send_money(
                1,
                alice_account(),
                bob_account(),
                &*signer,
                u128::max_value(),
                CryptoHash::default(),
            ),
            RuntimeError::InvalidTxError(InvalidTxError::CostOverflow),
        );
    }

    #[test]
    fn test_validate_transaction_invalid_not_enough_balance() {
        let config = RuntimeConfig::default();
        let (signer, mut state_update, gas_price) =
            setup_common(TESTING_INIT_BALANCE, 0, Some(AccessKey::full_access()));

        let err = verify_and_charge_transaction(
            &config,
            &mut state_update,
            gas_price,
            &SignedTransaction::send_money(
                1,
                alice_account(),
                bob_account(),
                &*signer,
                TESTING_INIT_BALANCE,
                CryptoHash::default(),
            ),
            true,
            None,
            PROTOCOL_VERSION,
        )
        .expect_err("expected an error");
        if let RuntimeError::InvalidTxError(InvalidTxError::NotEnoughBalance {
            signer_id,
            balance,
            cost,
        }) = err
        {
            assert_eq!(signer_id, alice_account());
            assert_eq!(balance, TESTING_INIT_BALANCE);
            assert!(cost > balance);
        } else {
            panic!("Incorrect error");
        }
    }

    #[test]
    fn test_validate_transaction_invalid_not_enough_allowance() {
        let config = RuntimeConfig::default();
        let (signer, mut state_update, gas_price) = setup_common(
            TESTING_INIT_BALANCE,
            0,
            Some(AccessKey {
                nonce: 0,
                permission: AccessKeyPermission::FunctionCall(FunctionCallPermission {
                    allowance: Some(100),
                    receiver_id: bob_account(),
                    method_names: vec![],
                }),
            }),
        );

        let err = verify_and_charge_transaction(
            &config,
            &mut state_update,
            gas_price,
            &SignedTransaction::from_actions(
                1,
                alice_account(),
                bob_account(),
                &*signer,
                vec![Action::FunctionCall(FunctionCallAction {
                    method_name: "hello".to_string(),
                    args: b"abc".to_vec(),
                    gas: 300,
                    deposit: 0,
                })],
                CryptoHash::default(),
            ),
            true,
            None,
            PROTOCOL_VERSION,
        )
        .expect_err("expected an error");
        if let RuntimeError::InvalidTxError(InvalidTxError::InvalidAccessKeyError(
            InvalidAccessKeyError::NotEnoughAllowance { account_id, public_key, allowance, cost },
        )) = err
        {
            assert_eq!(account_id, alice_account());
            assert_eq!(public_key, signer.public_key());
            assert_eq!(allowance, 100);
            assert!(cost > allowance);
        } else {
            panic!("Incorrect error");
        }
    }

    /// Setup: account has 1B yoctoN and is 180 bytes. Storage requirement is 1M per byte.
    /// Test that such account can not send 950M yoctoN out as that will leave it under storage requirements.
    #[test]
    fn test_validate_transaction_invalid_low_balance() {
        let mut config = RuntimeConfig::free();
        config.storage_amount_per_byte = 10_000_000;
        let initial_balance = 1_000_000_000;
        let transfer_amount = 950_000_000;
        let (signer, mut state_update, gas_price) =
            setup_common(initial_balance, 0, Some(AccessKey::full_access()));

        assert_eq!(
            verify_and_charge_transaction(
                &config,
                &mut state_update,
                gas_price,
                &SignedTransaction::send_money(
                    1,
                    alice_account(),
                    bob_account(),
                    &*signer,
                    transfer_amount,
                    CryptoHash::default(),
                ),
                true,
                None,
                PROTOCOL_VERSION,
            )
            .expect_err("expected an error"),
            RuntimeError::InvalidTxError(InvalidTxError::LackBalanceForState {
                signer_id: alice_account(),
                amount: Balance::from(std::mem::size_of::<Account>() as u64)
                    * config.storage_amount_per_byte
                    - (initial_balance - transfer_amount)
            })
        );
    }

    #[test]
    fn test_validate_transaction_invalid_actions_for_function_call() {
        let config = RuntimeConfig::default();
        let (signer, mut state_update, gas_price) = setup_common(
            TESTING_INIT_BALANCE,
            0,
            Some(AccessKey {
                nonce: 0,
                permission: AccessKeyPermission::FunctionCall(FunctionCallPermission {
                    allowance: None,
                    receiver_id: bob_account(),
                    method_names: vec![],
                }),
            }),
        );

        assert_eq!(
            verify_and_charge_transaction(
                &config,
                &mut state_update,
                gas_price,
                &SignedTransaction::from_actions(
                    1,
                    alice_account(),
                    bob_account(),
                    &*signer,
                    vec![
                        Action::FunctionCall(FunctionCallAction {
                            method_name: "hello".to_string(),
                            args: b"abc".to_vec(),
                            gas: 100,
                            deposit: 0,
                        }),
                        Action::CreateAccount(CreateAccountAction {})
                    ],
                    CryptoHash::default(),
                ),
                true,
                None,
                PROTOCOL_VERSION,
            )
            .expect_err("expected an error"),
            RuntimeError::InvalidTxError(InvalidTxError::InvalidAccessKeyError(
                InvalidAccessKeyError::RequiresFullAccess
            )),
        );

        assert_eq!(
            verify_and_charge_transaction(
                &config,
                &mut state_update,
                gas_price,
                &SignedTransaction::from_actions(
                    1,
                    alice_account(),
                    bob_account(),
                    &*signer,
                    vec![],
                    CryptoHash::default(),
                ),
                true,
                None,
                PROTOCOL_VERSION,
            )
            .expect_err("expected an error"),
            RuntimeError::InvalidTxError(InvalidTxError::InvalidAccessKeyError(
                InvalidAccessKeyError::RequiresFullAccess
            )),
        );

        assert_eq!(
            verify_and_charge_transaction(
                &config,
                &mut state_update,
                gas_price,
                &SignedTransaction::from_actions(
                    1,
                    alice_account(),
                    bob_account(),
                    &*signer,
                    vec![Action::CreateAccount(CreateAccountAction {})],
                    CryptoHash::default(),
                ),
                true,
                None,
                PROTOCOL_VERSION,
            )
            .expect_err("expected an error"),
            RuntimeError::InvalidTxError(InvalidTxError::InvalidAccessKeyError(
                InvalidAccessKeyError::RequiresFullAccess
            )),
        );
    }

    #[test]
    fn test_validate_transaction_invalid_receiver_for_function_call() {
        let config = RuntimeConfig::default();
        let (signer, mut state_update, gas_price) = setup_common(
            TESTING_INIT_BALANCE,
            0,
            Some(AccessKey {
                nonce: 0,
                permission: AccessKeyPermission::FunctionCall(FunctionCallPermission {
                    allowance: None,
                    receiver_id: bob_account(),
                    method_names: vec![],
                }),
            }),
        );

        assert_eq!(
            verify_and_charge_transaction(
                &config,
                &mut state_update,
                gas_price,
                &SignedTransaction::from_actions(
                    1,
                    alice_account(),
                    eve_dot_alice_account(),
                    &*signer,
                    vec![Action::FunctionCall(FunctionCallAction {
                        method_name: "hello".to_string(),
                        args: b"abc".to_vec(),
                        gas: 100,
                        deposit: 0,
                    }),],
                    CryptoHash::default(),
                ),
                true,
                None,
                PROTOCOL_VERSION,
            )
            .expect_err("expected an error"),
            RuntimeError::InvalidTxError(InvalidTxError::InvalidAccessKeyError(
                InvalidAccessKeyError::ReceiverMismatch {
                    tx_receiver: eve_dot_alice_account(),
                    ak_receiver: bob_account()
                }
            )),
        );
    }

    #[test]
    fn test_validate_transaction_invalid_method_name_for_function_call() {
        let config = RuntimeConfig::default();
        let (signer, mut state_update, gas_price) = setup_common(
            TESTING_INIT_BALANCE,
            0,
            Some(AccessKey {
                nonce: 0,
                permission: AccessKeyPermission::FunctionCall(FunctionCallPermission {
                    allowance: None,
                    receiver_id: bob_account(),
                    method_names: vec!["not_hello".to_string(), "world".to_string()],
                }),
            }),
        );

        assert_eq!(
            verify_and_charge_transaction(
                &config,
                &mut state_update,
                gas_price,
                &SignedTransaction::from_actions(
                    1,
                    alice_account(),
                    bob_account(),
                    &*signer,
                    vec![Action::FunctionCall(FunctionCallAction {
                        method_name: "hello".to_string(),
                        args: b"abc".to_vec(),
                        gas: 100,
                        deposit: 0,
                    }),],
                    CryptoHash::default(),
                ),
                true,
                None,
                PROTOCOL_VERSION,
            )
            .expect_err("expected an error"),
            RuntimeError::InvalidTxError(InvalidTxError::InvalidAccessKeyError(
                InvalidAccessKeyError::MethodNameMismatch { method_name: "hello".to_string() }
            )),
        );
    }

    #[test]
    fn test_validate_transaction_deposit_with_function_call() {
        let config = RuntimeConfig::default();
        let (signer, mut state_update, gas_price) = setup_common(
            TESTING_INIT_BALANCE,
            0,
            Some(AccessKey {
                nonce: 0,
                permission: AccessKeyPermission::FunctionCall(FunctionCallPermission {
                    allowance: None,
                    receiver_id: bob_account(),
                    method_names: vec![],
                }),
            }),
        );

        assert_eq!(
            verify_and_charge_transaction(
                &config,
                &mut state_update,
                gas_price,
                &SignedTransaction::from_actions(
                    1,
                    alice_account(),
                    bob_account(),
                    &*signer,
                    vec![Action::FunctionCall(FunctionCallAction {
                        method_name: "hello".to_string(),
                        args: b"abc".to_vec(),
                        gas: 100,
                        deposit: 100,
                    }),],
                    CryptoHash::default(),
                ),
                true,
                None,
                PROTOCOL_VERSION,
            )
            .expect_err("expected an error"),
            RuntimeError::InvalidTxError(InvalidTxError::InvalidAccessKeyError(
                InvalidAccessKeyError::DepositWithFunctionCall,
            )),
        );
    }

    #[test]
    #[cfg(feature = "protocol_feature_tx_size_limit")]
    fn test_validate_transaction_exceeding_tx_size_limit() {
        let (signer, mut state_update, gas_price) =
            setup_common(TESTING_INIT_BALANCE, 0, Some(AccessKey::full_access()));

        let transaction = SignedTransaction::from_actions(
            1,
            alice_account(),
            bob_account(),
            &*signer,
            vec![Action::DeployContract(DeployContractAction { code: vec![1; 5] })],
            CryptoHash::default(),
        );
        let transaction_size = transaction.get_size();

        let mut config = RuntimeConfig::default();
        let max_transaction_size = transaction_size - 1;
        config.wasm_config.limit_config.max_transaction_size = transaction_size - 1;

        assert_eq!(
            verify_and_charge_transaction(
                &config,
                &mut state_update,
                gas_price,
                &transaction,
                false,
                None,
                PROTOCOL_VERSION,
            )
            .expect_err("expected an error"),
            RuntimeError::InvalidTxError(InvalidTxError::TransactionSizeExceeded {
                size: transaction_size,
                limit: max_transaction_size
            }),
        );

        config.wasm_config.limit_config.max_transaction_size = transaction_size + 1;
        verify_and_charge_transaction(
            &config,
            &mut state_update,
            gas_price,
            &transaction,
            false,
            None,
            PROTOCOL_VERSION,
        )
        .expect("valid transaction");
    }

    // Receipts

    #[test]
    fn test_validate_receipt_valid() {
        let limit_config = VMLimitConfig::default();
        validate_receipt(&limit_config, &Receipt::new_balance_refund(&alice_account(), 10))
            .expect("valid receipt");
    }

    #[test]
    fn test_validate_receipt_incorrect_predecessor_id() {
        let limit_config = VMLimitConfig::default();
        let invalid_account_id = "WHAT?".to_string();
        let mut receipt = Receipt::new_balance_refund(&alice_account(), 10);
        receipt.predecessor_id = invalid_account_id.clone();
        assert_eq!(
            validate_receipt(&limit_config, &receipt).expect_err("expected an error"),
            ReceiptValidationError::InvalidPredecessorId { account_id: invalid_account_id }
        );
    }

    #[test]
    fn test_validate_receipt_incorrect_receiver_id() {
        let limit_config = VMLimitConfig::default();
        let invalid_account_id = "WHAT?".to_string();
        assert_eq!(
            validate_receipt(&limit_config, &Receipt::new_balance_refund(&invalid_account_id, 10))
                .expect_err("expected an error"),
            ReceiptValidationError::InvalidReceiverId { account_id: invalid_account_id }
        );
    }

    // ActionReceipt

    #[test]
    fn test_validate_action_receipt_invalid_signer_id() {
        let limit_config = VMLimitConfig::default();
        let invalid_account_id = "WHAT?".to_string();
        assert_eq!(
            validate_action_receipt(
                &limit_config,
                &ActionReceipt {
                    signer_id: invalid_account_id.clone(),
                    signer_public_key: PublicKey::empty(KeyType::ED25519),
                    gas_price: 100,
                    output_data_receivers: vec![],
                    input_data_ids: vec![],
                    actions: vec![]
                }
            )
            .expect_err("expected an error"),
            ReceiptValidationError::InvalidSignerId { account_id: invalid_account_id }
        );
    }

    #[test]
    fn test_validate_action_receipt_invalid_data_receiver_id() {
        let limit_config = VMLimitConfig::default();
        let invalid_account_id = "WHAT?".to_string();
        assert_eq!(
            validate_action_receipt(
                &limit_config,
                &ActionReceipt {
                    signer_id: alice_account(),
                    signer_public_key: PublicKey::empty(KeyType::ED25519),
                    gas_price: 100,
                    output_data_receivers: vec![DataReceiver {
                        data_id: CryptoHash::default(),
                        receiver_id: invalid_account_id.clone(),
                    }],
                    input_data_ids: vec![],
                    actions: vec![]
                }
            )
            .expect_err("expected an error"),
            ReceiptValidationError::InvalidDataReceiverId { account_id: invalid_account_id }
        );
    }

    #[test]
    fn test_validate_action_receipt_too_many_input_deps() {
        let mut limit_config = VMLimitConfig::default();
        limit_config.max_number_input_data_dependencies = 1;
        assert_eq!(
            validate_action_receipt(
                &limit_config,
                &ActionReceipt {
                    signer_id: alice_account(),
                    signer_public_key: PublicKey::empty(KeyType::ED25519),
                    gas_price: 100,
                    output_data_receivers: vec![],
                    input_data_ids: vec![CryptoHash::default(), CryptoHash::default()],
                    actions: vec![]
                }
            )
            .expect_err("expected an error"),
            ReceiptValidationError::NumberInputDataDependenciesExceeded {
                number_of_input_data_dependencies: 2,
                limit: 1
            }
        );
    }

    // DataReceipt

    #[test]
    fn test_validate_data_receipt_valid() {
        let limit_config = VMLimitConfig::default();
        validate_data_receipt(
            &limit_config,
            &DataReceipt { data_id: CryptoHash::default(), data: None },
        )
        .expect("valid data receipt");
        let data = b"hello".to_vec();
        validate_data_receipt(
            &limit_config,
            &DataReceipt { data_id: CryptoHash::default(), data: Some(data) },
        )
        .expect("valid data receipt");
    }

    #[test]
    fn test_validate_data_receipt_too_much_data() {
        let mut limit_config = VMLimitConfig::default();
        let data = b"hello".to_vec();
        limit_config.max_length_returned_data = data.len() as u64 - 1;
        assert_eq!(
            validate_data_receipt(
                &limit_config,
                &DataReceipt { data_id: CryptoHash::default(), data: Some(data.clone()) }
            )
            .expect_err("expected an error"),
            ReceiptValidationError::ReturnedValueLengthExceeded {
                length: data.len() as u64,
                limit: limit_config.max_length_returned_data
            }
        );
    }

    // Group of actions

    #[test]
    fn test_validate_actions_empty() {
        let limit_config = VMLimitConfig::default();
        validate_actions(&limit_config, &[]).expect("empty actions");
    }

    #[test]
    fn test_validate_actions_valid_function_call() {
        let limit_config = VMLimitConfig::default();
        validate_actions(
            &limit_config,
            &vec![Action::FunctionCall(FunctionCallAction {
                method_name: "hello".to_string(),
                args: b"abc".to_vec(),
                gas: 100,
                deposit: 0,
            })],
        )
        .expect("valid function call action");
    }

    #[test]
    fn test_validate_actions_too_much_gas() {
        let mut limit_config = VMLimitConfig::default();
        limit_config.max_total_prepaid_gas = 220;
        assert_eq!(
            validate_actions(
                &limit_config,
                &vec![
                    Action::FunctionCall(FunctionCallAction {
                        method_name: "hello".to_string(),
                        args: b"abc".to_vec(),
                        gas: 100,
                        deposit: 0,
                    }),
                    Action::FunctionCall(FunctionCallAction {
                        method_name: "hello".to_string(),
                        args: b"abc".to_vec(),
                        gas: 150,
                        deposit: 0,
                    })
                ]
            )
            .expect_err("expected an error"),
            ActionsValidationError::TotalPrepaidGasExceeded { total_prepaid_gas: 250, limit: 220 }
        );
    }

    #[test]
    fn test_validate_actions_gas_overflow() {
        let mut limit_config = VMLimitConfig::default();
        limit_config.max_total_prepaid_gas = 220;
        assert_eq!(
            validate_actions(
                &limit_config,
                &vec![
                    Action::FunctionCall(FunctionCallAction {
                        method_name: "hello".to_string(),
                        args: b"abc".to_vec(),
                        gas: u64::max_value() / 2 + 1,
                        deposit: 0,
                    }),
                    Action::FunctionCall(FunctionCallAction {
                        method_name: "hello".to_string(),
                        args: b"abc".to_vec(),
                        gas: u64::max_value() / 2 + 1,
                        deposit: 0,
                    })
                ]
            )
            .expect_err("Expected an error"),
            ActionsValidationError::IntegerOverflow,
        );
    }

    #[test]
    fn test_validate_actions_num_actions() {
        let mut limit_config = VMLimitConfig::default();
        limit_config.max_actions_per_receipt = 1;
        assert_eq!(
            validate_actions(
                &limit_config,
                &vec![
                    Action::CreateAccount(CreateAccountAction {}),
                    Action::CreateAccount(CreateAccountAction {}),
                ]
            )
            .expect_err("Expected an error"),
            ActionsValidationError::TotalNumberOfActionsExceeded {
                total_number_of_actions: 2,
                limit: 1
            },
        );
    }

    #[test]
    fn test_validate_delete_must_be_final() {
        let mut limit_config = VMLimitConfig::default();
        limit_config.max_actions_per_receipt = 3;
        assert_eq!(
            validate_actions(
                &limit_config,
                &vec![
                    Action::DeleteAccount(DeleteAccountAction { beneficiary_id: "bob".into() }),
                    Action::CreateAccount(CreateAccountAction {}),
                ]
            )
            .expect_err("Expected an error"),
            ActionsValidationError::DeleteActionMustBeFinal,
        );
    }

    #[test]
    fn test_validate_delete_must_work_if_its_final() {
        let mut limit_config = VMLimitConfig::default();
        limit_config.max_actions_per_receipt = 3;
        assert_eq!(
            validate_actions(
                &limit_config,
                &vec![
                    Action::CreateAccount(CreateAccountAction {}),
                    Action::DeleteAccount(DeleteAccountAction { beneficiary_id: "bob".into() }),
                ]
            ),
            Ok(()),
        );
    }

    // Individual actions

    #[test]
    fn test_validate_action_valid_create_account() {
        validate_action(&VMLimitConfig::default(), &Action::CreateAccount(CreateAccountAction {}))
            .expect("valid action");
    }

    #[test]
    fn test_validate_action_valid_function_call() {
        validate_action(
            &VMLimitConfig::default(),
            &Action::FunctionCall(FunctionCallAction {
                method_name: "hello".to_string(),
                args: b"abc".to_vec(),
                gas: 100,
                deposit: 0,
            }),
        )
        .expect("valid action");
    }

    #[test]
    fn test_validate_action_invalid_function_call_zero_gas() {
        assert_eq!(
            validate_action(
                &VMLimitConfig::default(),
                &Action::FunctionCall(FunctionCallAction {
                    method_name: "new".to_string(),
                    args: vec![],
                    gas: 0,
                    deposit: 0,
                }),
            )
            .expect_err("expected an error"),
            ActionsValidationError::FunctionCallZeroAttachedGas,
        );
    }

    #[test]
    fn test_validate_action_valid_transfer() {
        validate_action(
            &VMLimitConfig::default(),
            &Action::Transfer(TransferAction { deposit: 10 }),
        )
        .expect("valid action");
    }

    #[test]
    fn test_validate_action_valid_stake() {
        validate_action(
            &VMLimitConfig::default(),
            &Action::Stake(StakeAction {
                stake: 100,
                public_key: "ed25519:KuTCtARNzxZQ3YvXDeLjx83FDqxv2SdQTSbiq876zR7".parse().unwrap(),
            }),
        )
        .expect("valid action");
    }

    #[test]
    fn test_validate_action_invalid_staking_key() {
        assert_eq!(
            validate_action(
                &VMLimitConfig::default(),
                &Action::Stake(StakeAction {
                    stake: 100,
                    public_key: PublicKey::empty(KeyType::ED25519),
                }),
            )
            .expect_err("Expected an error"),
            ActionsValidationError::UnsuitableStakingKey {
                public_key: PublicKey::empty(KeyType::ED25519),
            },
        );
    }

    #[test]
    fn test_validate_action_valid_add_key_full_permission() {
        validate_action(
            &VMLimitConfig::default(),
            &Action::AddKey(AddKeyAction {
                public_key: PublicKey::empty(KeyType::ED25519),
                access_key: AccessKey::full_access(),
            }),
        )
        .expect("valid action");
    }

    #[test]
    fn test_validate_action_valid_add_key_function_call() {
        validate_action(
            &VMLimitConfig::default(),
            &Action::AddKey(AddKeyAction {
                public_key: PublicKey::empty(KeyType::ED25519),
                access_key: AccessKey {
                    nonce: 0,
                    permission: AccessKeyPermission::FunctionCall(FunctionCallPermission {
                        allowance: Some(1000),
                        receiver_id: alice_account(),
                        method_names: vec!["hello".to_string(), "world".to_string()],
                    }),
                },
            }),
        )
        .expect("valid action");
    }

    #[test]
    fn test_validate_action_valid_delete_key() {
        validate_action(
            &VMLimitConfig::default(),
            &Action::DeleteKey(DeleteKeyAction { public_key: PublicKey::empty(KeyType::ED25519) }),
        )
        .expect("valid action");
    }

    #[test]
    fn test_validate_action_valid_delete_account() {
        validate_action(
            &VMLimitConfig::default(),
            &Action::DeleteAccount(DeleteAccountAction { beneficiary_id: alice_account() }),
        )
        .expect("valid action");
    }
}<|MERGE_RESOLUTION|>--- conflicted
+++ resolved
@@ -131,22 +131,6 @@
         }
         .into());
     }
-<<<<<<< HEAD
-    checked_feature!(
-        "protocol_feature_access_key_nonce_range",
-        AccessKeyNonceRange,
-        current_protocol_version,
-        {
-            if let Some(height) = block_height {
-                let upper_bound = height
-                    * near_primitives::access_key::AccessKey::ACCESS_KEY_NONCE_RANGE_MULTIPLIER;
-                if transaction.nonce >= upper_bound {
-                    return Err(InvalidTxError::NonceTooLarge {
-                        tx_nonce: transaction.nonce,
-                        upper_bound,
-                    }
-                    .into());
-=======
     if checked_feature!("stable", AccessKeyNonceRange, current_protocol_version) {
         if let Some(height) = block_height {
             let upper_bound =
@@ -155,7 +139,6 @@
                 return Err(InvalidTxError::NonceTooLarge {
                     tx_nonce: transaction.nonce,
                     upper_bound,
->>>>>>> 2ca2684a
                 }
                 .into());
             }
