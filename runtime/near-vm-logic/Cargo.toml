--- conflicted
+++ resolved
@@ -21,16 +21,10 @@
 sha2 = ">=0.8,<0.10"
 sha3 = ">=0.8,<0.10"
 
-<<<<<<< HEAD
-near-runtime-fees = { path = "../near-runtime-fees", version = "2.2.0" }
-near-vm-errors = { path = "../near-vm-errors", version = "2.2.0" }
-near-runtime-utils = { path = "../near-runtime-utils", version = "2.2.0" }
-num-rational = { version = "0.2.4" }
-=======
 near-runtime-fees = { path = "../near-runtime-fees", version = "2.3.0" }
 near-vm-errors = { path = "../near-vm-errors", version = "2.3.0" }
 near-runtime-utils = { path = "../near-runtime-utils", version = "2.3.0" }
->>>>>>> 61cda085
+num-rational = { version = "0.2.4" }
 
 [dev-dependencies]
 serde_json = {version= "1", features= ["preserve_order"]}
